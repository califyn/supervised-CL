import os
import math
import time
import copy
import argparse

import numpy as np

import torch
import torch.nn as nn
import torch.nn.functional as F
from torch.cuda.amp import autocast, GradScaler
from ldcl.tools.device import get_device, t2np

import torchvision
import torchvision.transforms as T

from resnet import resnet18
from utils import knn_monitor, fix_seed

from PIL import Image

normalize = T.Normalize([0.4914, 0.4822, 0.4465], [0.2023, 0.1994, 0.2010])
single_transform = T.Compose([T.ToTensor(), normalize])

device = get_device()

class RestrictedClassDataset(torchvision.datasets.VisionDataset):
    def __init__(self, dataset, classes=None, class_map=None):
        super().__init__(dataset.root, transform=dataset.transform, target_transform=dataset.target_transform)

        classes_was_none = classes == None
        if classes_was_none:
            classes = list(set(dataset.targets))
        self.classes = classes

        if class_map != None and not classes_was_none: # only map if classes were provided
            classes = [class_map[c] for c in classes]

        # convert dataset.targets to tensor
        tensor_targets = torch.tensor(dataset.targets)
        class_mask = sum(tensor_targets == class_ for class_ in classes).bool()
        self.data = dataset.data[class_mask]
        self.targets = tensor_targets[class_mask]
        
        target_copy = copy.deepcopy(self.targets)
        for target in classes:
            self.targets[target_copy == target] = torch.tensor(classes.index(target))

    def __getitem__(self, index):
        img, target = self.data[index], self.targets[index]

        # doing this so that it is consistent with all other datasets
        # to return a PIL Image
        img = Image.fromarray(img)

        if self.transform is not None:
            img = self.transform(img)

        if self.target_transform is not None:
            target = self.target_transform(target)

        return img, target

    def __len__(self):
        return len(self.data)

def dataset_class_mapper(dataset, classes):
    return RestrictedClassDataset(dataset, classes=classes, class_map={
        'airplane': 0,
        'automobile': 1,
        'bird': 2,
        'cat': 3,
        'deer': 4,
        'dog': 5,
        'frog': 6,
        'horse': 7,
        'ship': 8,
        'truck': 9
    }) # cifar map

class ContrastiveLearningTransform:
    def __init__(self):
        transforms = [
            T.RandomResizedCrop(size=32, scale=(0.2, 1.0)),
            T.RandomHorizontalFlip(p=0.5),
            T.RandomApply([T.ColorJitter(0.4, 0.4, 0.4, 0.1)], p=0.8),
            T.RandomGrayscale(p=0.2)
        ]

        self.transform = T.Compose(transforms)

    def __call__(self, x):
        out = [single_transform(self.transform(x)), single_transform(self.transform(x))]
        return out

def adjust_learning_rate(epochs, warmup_epochs, base_lr, optimizer, loader, step):
    max_steps = epochs * len(loader)
    warmup_steps = warmup_epochs * len(loader)
    if step < warmup_steps:
        lr = base_lr * step / warmup_steps
    else:
        step -= warmup_steps
        max_steps -= warmup_steps
        q = 0.5 * (1 + math.cos(math.pi * step / max_steps))
        end_lr = 0
        lr = base_lr * q + end_lr * (1 - q)
    for param_group in optimizer.param_groups:
        param_group['lr'] = lr
    return lr

def negative_cosine_similarity_loss(p, z):
    return - F.cosine_similarity(p, z.detach(), dim=-1).mean()


def info_nce_loss(z1, z2, temperature=0.5):
    z1 = torch.nn.functional.normalize(z1, dim=1)
    z2 = torch.nn.functional.normalize(z2, dim=1)

    logits = z1 @ z2.T
    logits /= temperature
    n = z2.shape[0]
    labels = torch.arange(0, n, dtype=torch.long).to(device)
    loss = torch.nn.functional.cross_entropy(logits, labels)
    return loss

class SupConLoss(nn.Module):
    """Supervised Contrastive Learning: https://arxiv.org/pdf/2004.11362.pdf.
    It also supports the unsupervised contrastive loss in SimCLR"""
    def __init__(self, temperature=0.07, contrast_mode='all',
                 base_temperature=0.07):
        super(SupConLoss, self).__init__()
        self.temperature = temperature
        self.contrast_mode = contrast_mode
        self.base_temperature = base_temperature

    def forward(self, features, labels, thresh=0.0):
        """Compute loss for model. If both `labels` and `mask` are None,
        it degenerates to SimCLR unsupervised loss:
        https://arxiv.org/pdf/2002.05709.pdf

        Args:
            features: hidden vector of shape [bsz, n_views, ...].
            labels: ground truth of shape [bsz].
            mask: contrastive mask of shape [bsz, bsz], mask_{i,j}=1 if sample j
                has the same class as sample i. Can be asymmetric.
            thresh: scalar in range 0 to 1, for what fraction of the class should be
                considered as positive pairs
        Returns:
            A loss scalar.
        """

        if len(features.shape) < 3:
            raise ValueError('`features` needs to be [bsz, n_views, ...],'
                             'at least 3 dimensions are required')
        if len(features.shape) > 3:
            features = features.view(features.shape[0], features.shape[1], -1)

        batch_size = features.shape[0]

        if labels is not None:
            labels = labels.contiguous()
            if labels.shape[0] != batch_size:
                raise ValueError('Num of labels does not match num of features')
            # mask = torch.eq(labels, labels.T).float().to(device)
        else:
            raise TypeError("Labels cannot be None.")
        
        # normalize features
        features = torch.nn.functional.normalize(features, dim=2)

        contrast_count = features.shape[1] # = n_views
        contrast_feature = torch.cat(torch.unbind(features, dim=1), dim=0)
        if self.contrast_mode == 'one':
            anchor_feature = features[:, 0]
            anchor_count = 1
        elif self.contrast_mode == 'all':
            anchor_feature = contrast_feature
            anchor_count = contrast_count
        else:
            raise ValueError('Unknown mode: {}'.format(self.contrast_mode))
        
        contrast_labels = labels.repeat(contrast_count).contiguous()
        anchor_labels = labels.repeat(anchor_count).contiguous()

<<<<<<< HEAD
        _, a_idx = torch.sort(anchor_labels, stable = True)
        _, inv_idx = torch.sort(a_idx, stable = True)
=======
        sorted_anchor_labels, a_idx = torch.sort(anchor_labels, stable = True)
        sorted_anchor_feature = anchor_feature[a_idx]
>>>>>>> a0edc873

        # compute logits
        # anchor_dot_contrast and logits are sorted by label along dimension 0
        anchor_dot_contrast = torch.div(
            torch.matmul(sorted_anchor_feature, contrast_feature.T),
            self.temperature)
        # for numerical stability
        logits_max, _ = torch.max(anchor_dot_contrast, dim=1, keepdim=True)
        logits = anchor_dot_contrast - logits_max.detach()

        # num_labels = torch.unique(labels).max() + 1
        
        # calculating percentiles for positive pairs
        # label_percentile_dists = torch.zeros(num_labels).detach()

        # masks for values in the same class
<<<<<<< HEAD
        mask = torch.eq(anchor_labels.view(-1,1), contrast_labels.view(1,-1))
=======
        mask = torch.eq(sorted_anchor_labels.view(-1,1), contrast_labels.view(1,-1)).to(device)
>>>>>>> a0edc873

        # mask-out self-contrast cases
        logits_mask = torch.scatter(
            torch.ones_like(mask),
            1,
            torch.arange(batch_size * anchor_count).view(-1, 1).to(device),
            0
<<<<<<< HEAD
        )
=======
        )[a_idx]
>>>>>>> a0edc873
        mask = mask * logits_mask # selects elements of the same class and not along diagonal

        # offset version of anchor_dot_contrast that masks diagonal entries (self) and not in same class
        temp = ((anchor_dot_contrast + 2/self.temperature) * mask)
<<<<<<< HEAD
        
        sorted_temp, _ = temp[a_idx].sort(dim = -1)
=======
        sorted_temp, _ = temp.sort(dim = -1)
>>>>>>> a0edc873

        quantiles = []
        start = 0

<<<<<<< HEAD
        for label_count in labels.unique(return_counts = True, sorted = True)[1]:
=======
        for label_count in labels.unique(return_counts = True)[1]:
>>>>>>> a0edc873
            quantiles.append(
                torch.quantile(sorted_temp[start:start + anchor_count * label_count, -(contrast_count * label_count + 1):],
                1 - thresh,
                dim = -1,
                interpolation = 'higher')
                )
            start += anchor_count * label_count

<<<<<<< HEAD
        quantiles = torch.cat(quantiles).detach()[inv_idx]
=======
        quantiles = torch.cat(quantiles).detach()
>>>>>>> a0edc873

        # quantiles contains the threshold for each row
        threshold_mask = temp >= quantiles.view(-1, 1)

        mask = mask * threshold_mask
            

        # compute log_prob
        exp_logits = torch.exp(logits) * logits_mask
        log_prob = logits - torch.log(exp_logits.sum(1, keepdim=True))

        # compute mean of log-likelihood over positive
        mean_log_prob_pos = (mask * log_prob).sum(1) / mask.sum(1)

        # loss
        loss = - (self.temperature / self.base_temperature) * mean_log_prob_pos
        loss = loss.view(anchor_count, batch_size).mean()

        return loss

class ProjectionMLP(nn.Module):
    def __init__(self, in_dim, hidden_dim, out_dim):
        super().__init__()
        self.net = nn.Sequential(nn.Linear(in_dim, hidden_dim, bias=False),
                                 nn.BatchNorm1d(hidden_dim),
                                 nn.ReLU(inplace=True),
                                 nn.Linear(hidden_dim, out_dim, bias=False),
                                 nn.BatchNorm1d(out_dim, affine=False))

    def forward(self, x):
        return self.net(x)


class PredictionMLP(nn.Module):
    def __init__(self, in_dim, hidden_dim, out_dim):
        super().__init__()
        self.net = nn.Sequential(
            nn.Linear(in_dim, hidden_dim, bias=False),
            nn.BatchNorm1d(hidden_dim),
            nn.ReLU(inplace=True),
            nn.Linear(hidden_dim, out_dim),
        )

    def forward(self, x):
        return self.net(x)


class Branch(nn.Module):
    def __init__(self, args, encoder=None):
        super().__init__()
        dim_proj = [int(x) for x in args.dim_proj.split(',')]
        if encoder:
            self.encoder = encoder
        else:
            self.encoder = resnet18()
        self.projector = ProjectionMLP(512, dim_proj[0], dim_proj[1])
        self.net = nn.Sequential(
            self.encoder,
            self.projector
        )
        if args.loss == 'simclr':
            self.predictor2 = nn.Sequential(nn.Linear(512, 2048),
                                            nn.LayerNorm(2048),
                                            nn.ReLU(inplace=True),  # first layer
                                            nn.Linear(2048, 2048),
                                            nn.LayerNorm(2048),
                                            nn.ReLU(inplace=True),
                                            nn.Linear(2048, 4))  # output layer
        else:
            self.predictor2 = nn.Sequential(nn.Linear(512, 2048),
                                            nn.LayerNorm(2048),
                                            nn.ReLU(inplace=True),  # first layer
                                            nn.Linear(2048, 2048),
                                            nn.LayerNorm(2048),
                                            nn.Linear(2048, 4))  # output layer

    def forward(self, x):
        return self.net(x)


def knn_loop(encoder, train_loader, test_loader):
    accuracy = knn_monitor(net=encoder,
                           memory_data_loader=train_loader,
                           test_data_loader=test_loader,
                           k=200 if device != torch.device('mps') else 16, # mps needs a small k
                           device=device,
                           hide_progress=True)
    return accuracy


def ssl_loop(args, encoder=None):
    if args.checkpoint_path:
        print('checkpoint provided => moving to evaluation')
        main_branch = Branch(args, encoder=encoder)
        main_branch.to(device)

        saved_dict = torch.load(os.path.join(args.checkpoint_path))['state_dict']
        main_branch.load_state_dict(saved_dict)
        file_to_update = open(os.path.join(args.path_dir, 'train_and_eval.log'), 'a')
        file_to_update.write(f'evaluating {args.checkpoint_path}\n')
        return main_branch.encoder, file_to_update

    # logging
    os.makedirs(args.path_dir, exist_ok=True)
    file_to_update = open(os.path.join(args.path_dir, 'train_and_eval.log'), 'w')

    # dataset
    train_loader = torch.utils.data.DataLoader(
        dataset=dataset_class_mapper(torchvision.datasets.CIFAR10(
            '../data', train=True, transform=ContrastiveLearningTransform() if args.transforms else single_transform, download=True
        ), args.classes),
        shuffle=True,
        batch_size=args.bsz,
        pin_memory=True,
        num_workers=args.num_workers,
        drop_last=True
    )
    memory_loader = torch.utils.data.DataLoader(
        dataset=dataset_class_mapper(torchvision.datasets.CIFAR10(
            '../data', train=True, transform=single_transform, download=True
        ), args.classes),
        shuffle=False,
        batch_size=args.bsz,
        pin_memory=True,
        num_workers=args.num_workers,
    )
    test_loader = torch.utils.data.DataLoader(
        dataset=dataset_class_mapper(torchvision.datasets.CIFAR10(
            '../data', train=False, transform=single_transform, download=True,
        ), args.classes),
        shuffle=False,
        batch_size=args.bsz,
        pin_memory=True,
        num_workers=args.num_workers
    )

    # models

    main_branch = Branch(args, encoder=encoder)
    main_branch.to(device)

    if args.loss == 'simsiam':
        dim_proj = [int(x) for x in args.dim_proj.split(',')]
        predictor = PredictionMLP(dim_proj[1], args.dim_pred, dim_proj[1])
        predictor.to(device)

    # optimization
    optimizer = torch.optim.SGD(
        main_branch.parameters(),
        momentum=0.9,
        lr=args.lr * args.bsz / 256,
        weight_decay=args.wd
    )

    if args.loss == 'simsiam':
        pred_optimizer = torch.optim.SGD(
            predictor.parameters(),
            momentum=0.9,
            lr=args.lr * args.bsz / 256,
            weight_decay=args.wd
        )

    # macros
    backbone = main_branch.encoder
    projector = main_branch.projector

    # logging
    start = time.time()
    os.makedirs(args.path_dir, exist_ok=True)
    torch.save(dict(epoch=0, state_dict=main_branch.state_dict()), os.path.join(args.path_dir, '0.pth'))
    scaler = GradScaler()

    # training
    loss_inst = SupConLoss(temperature=args.temperature, base_temperature=args.temperature)
    for e in range(1, args.epochs + 1):
        # declaring train
        main_branch.train()
        if args.loss == 'simsiam':
            predictor.train()

        # epoch
        for it, (inputs, y) in enumerate(train_loader, start=(e - 1) * len(train_loader)):
            print(f"Step {it % len(train_loader) + 1}/{len(train_loader)}...", end="\r")
            # adjust
            lr = adjust_learning_rate(epochs=args.epochs,
                                      warmup_epochs=args.warmup_epochs,
                                      base_lr=args.lr * args.bsz / 256,
                                      optimizer=optimizer,
                                      loader=train_loader,
                                      step=it)
            # zero grad
            main_branch.zero_grad()
            if args.loss == 'simsiam':
                predictor.zero_grad()

            def forward_step():
                if args.transforms:
                    x1 = inputs[0].to(device)
                    x2 = inputs[1].to(device)
                    b1 = backbone(x1)
                    b2 = backbone(x2)
                    z1 = projector(b1)
                    z2 = projector(b2)
                    z = torch.stack((z1, z2), axis=1)
                else:
                    x = inputs.to(device)
                    b = backbone(x)
                    z = torch.unsqueeze(projector(b), 1)

                # forward pass
                if args.loss == 'simclr':
                    loss = loss_inst(z, labels=y, thresh=args.threshold)
                else:
                    raise

                return loss

            # optimization step
            if args.fp16:
                with autocast():
                    loss = forward_step()
                scaler.scale(loss).backward()
                scaler.step(optimizer)
                scaler.update()
            else:
                loss = forward_step()
                loss.backward()
                optimizer.step()

        if args.fp16:
            with autocast():
                knn_acc = knn_loop(backbone, memory_loader, test_loader)
        else:
            knn_acc = knn_loop(backbone, memory_loader, test_loader)

        line_to_print = (
            f'epoch: {e} | knn_acc: {knn_acc:.3f} | '
            f'loss: {loss.item():.3f} | lr: {lr:.6f} | '
            f'time_elapsed: {time.time() - start:.3f}'
        )
        if file_to_update:
            file_to_update.write(line_to_print + '\n')
            file_to_update.flush()
        print(line_to_print)

        if e % args.save_every == 0:
            torch.save(dict(epoch=e, state_dict=main_branch.state_dict()),
                       os.path.join(args.path_dir, f'{e}.pth'))

    return main_branch.encoder, file_to_update


def eval_loop(encoder, file_to_update, ind=None):
    # dataset
    train_transform = T.Compose([
        T.RandomResizedCrop(32, interpolation=T.InterpolationMode.BICUBIC),
        T.RandomHorizontalFlip(),
        T.ToTensor(),
        normalize
    ])
    test_transform = T.Compose([
        T.Resize(36, interpolation=T.InterpolationMode.BICUBIC),
        T.CenterCrop(32),
        T.ToTensor(),
        normalize
    ])

    train_loader = torch.utils.data.DataLoader(
        dataset=dataset_class_mapper(torchvision.datasets.CIFAR10('../data', train=True, transform=train_transform, download=True), args.classes),
        shuffle=True,
        batch_size=256,
        pin_memory=True,
        num_workers=args.num_workers,
        drop_last=True
    )
    test_loader = torch.utils.data.DataLoader(
        dataset=dataset_class_mapper(torchvision.datasets.CIFAR10('../data', train=False, transform=test_transform, download=True), args.classes),
        shuffle=False,
        batch_size=256,
        pin_memory=True,
        num_workers=args.num_workers
    )

    classifier = nn.Linear(512, 10)
    classifier.to(device)

    # optimization
    optimizer = torch.optim.SGD(
        classifier.parameters(),
        momentum=0.9,
        lr=30,
        weight_decay=0
    )
    scaler = GradScaler()

    # training
    for e in range(1, 101):
        # declaring train
        classifier.train()
        encoder.eval()
        # epoch
        for it, (inputs, y) in enumerate(train_loader, start=(e - 1) * len(train_loader)):
            # adjust
            adjust_learning_rate(epochs=100,
                                 warmup_epochs=0,
                                 base_lr=30,
                                 optimizer=optimizer,
                                 loader=train_loader,
                                 step=it)
            # zero grad
            classifier.zero_grad()

            def forward_step():
                with torch.no_grad():
                    b = encoder(inputs.to(device))
                logits = classifier(b)
                loss = F.cross_entropy(logits, y.to(device))
                return loss

            # optimization step
            if args.fp16:
                with autocast():
                    loss = forward_step()
                scaler.scale(loss).backward()
                scaler.step(optimizer)
                scaler.update()
            else:
                loss = forward_step()
                loss.backward()
                optimizer.step()

        if e % 10 == 0:
            accs = []
            classifier.eval()
            for idx, (images, labels) in enumerate(test_loader):
                with torch.no_grad():
                    if args.fp16:
                        with autocast():
                            b = encoder(images.to(device))
                            preds = classifier(b).argmax(dim=1)
                    else:
                        b = encoder(images.to(device))
                        preds = classifier(b).argmax(dim=1)
                    hits = (preds == labels.to(device)).sum().item()
                    accs.append(hits / b.shape[0])
            accuracy = np.mean(accs) * 100
            # final report of the accuracy
            line_to_print = (
                f'seed: {ind} | accuracy (%) @ epoch {e}: {accuracy:.2f}'
            )
            file_to_update.write(line_to_print + '\n')
            file_to_update.flush()
            print(line_to_print)

    return accuracy


def main(args):
    fix_seed(args.seed)
    encoder, file_to_update = ssl_loop(args)
    accs = []
    for i in range(5):
        accs.append(eval_loop(copy.deepcopy(encoder), file_to_update, i))
    line_to_print = f'aggregated linear probe: {np.mean(accs):.3f} +- {np.std(accs):.3f}'
    file_to_update.write(line_to_print + '\n')
    file_to_update.flush()
    print(line_to_print)


if __name__ == '__main__':
    parser = argparse.ArgumentParser()
    parser.add_argument('--dim_proj', default='2048,2048', type=str)
    parser.add_argument('--dim_pred', default=512, type=int)
    parser.add_argument('--epochs', default=800, type=int)
    parser.add_argument('--lr', default=0.03, type=float)
    parser.add_argument('--bsz', default=512, type=int)
    parser.add_argument('--wd', default=0.0005, type=float)
    parser.add_argument('--loss', default='simclr', type=str, choices=['simclr', 'simsiam'])
    parser.add_argument('--save_every', default=50, type=int)
    parser.add_argument('--warmup_epochs', default=10, type=int)
    parser.add_argument('--path_dir', default='../experiment', type=str)
    parser.add_argument('--seed', default=42, type=int)
    parser.add_argument('--num_workers', default=16, type=int)
    parser.add_argument('--checkpoint_path', default=None, type=str)
    parser.add_argument('--fp16', action='store_true')
    parser.add_argument('--device', default=0, type=int)
    parser.add_argument('--temperature', default=0.5, type=float)
    
    # Specific to supervised mode
    parser.add_argument('--transforms', action='store_true')
    parser.add_argument('--classes', default=None, type=str)
    parser.add_argument('--threshold', default=1.0, type=float)

    args = parser.parse_args()
    device = get_device(idx=args.device)
    if args.classes != None:
        args.classes = args.classes.split(",") # comma-sep

    main(args)<|MERGE_RESOLUTION|>--- conflicted
+++ resolved
@@ -183,13 +183,8 @@
         contrast_labels = labels.repeat(contrast_count).contiguous()
         anchor_labels = labels.repeat(anchor_count).contiguous()
 
-<<<<<<< HEAD
         _, a_idx = torch.sort(anchor_labels, stable = True)
         _, inv_idx = torch.sort(a_idx, stable = True)
-=======
-        sorted_anchor_labels, a_idx = torch.sort(anchor_labels, stable = True)
-        sorted_anchor_feature = anchor_feature[a_idx]
->>>>>>> a0edc873
 
         # compute logits
         # anchor_dot_contrast and logits are sorted by label along dimension 0
@@ -206,11 +201,7 @@
         # label_percentile_dists = torch.zeros(num_labels).detach()
 
         # masks for values in the same class
-<<<<<<< HEAD
         mask = torch.eq(anchor_labels.view(-1,1), contrast_labels.view(1,-1))
-=======
-        mask = torch.eq(sorted_anchor_labels.view(-1,1), contrast_labels.view(1,-1)).to(device)
->>>>>>> a0edc873
 
         # mask-out self-contrast cases
         logits_mask = torch.scatter(
@@ -218,30 +209,18 @@
             1,
             torch.arange(batch_size * anchor_count).view(-1, 1).to(device),
             0
-<<<<<<< HEAD
         )
-=======
-        )[a_idx]
->>>>>>> a0edc873
         mask = mask * logits_mask # selects elements of the same class and not along diagonal
 
         # offset version of anchor_dot_contrast that masks diagonal entries (self) and not in same class
         temp = ((anchor_dot_contrast + 2/self.temperature) * mask)
-<<<<<<< HEAD
         
         sorted_temp, _ = temp[a_idx].sort(dim = -1)
-=======
-        sorted_temp, _ = temp.sort(dim = -1)
->>>>>>> a0edc873
 
         quantiles = []
         start = 0
 
-<<<<<<< HEAD
         for label_count in labels.unique(return_counts = True, sorted = True)[1]:
-=======
-        for label_count in labels.unique(return_counts = True)[1]:
->>>>>>> a0edc873
             quantiles.append(
                 torch.quantile(sorted_temp[start:start + anchor_count * label_count, -(contrast_count * label_count + 1):],
                 1 - thresh,
@@ -250,11 +229,7 @@
                 )
             start += anchor_count * label_count
 
-<<<<<<< HEAD
         quantiles = torch.cat(quantiles).detach()[inv_idx]
-=======
-        quantiles = torch.cat(quantiles).detach()
->>>>>>> a0edc873
 
         # quantiles contains the threshold for each row
         threshold_mask = temp >= quantiles.view(-1, 1)
